"""
********************************************************************************
* Copyright (c) 2025 the Qrisp authors
*
* This program and the accompanying materials are made available under the
* terms of the Eclipse Public License 2.0 which is available at
* http://www.eclipse.org/legal/epl-2.0.
*
* This Source Code may also be made available under the following Secondary
* Licenses when the conditions for such availability set forth in the Eclipse
* Public License, v. 2.0 are satisfied: GNU General Public License, version 2
* with the GNU Classpath Exception which is
* available at https://www.gnu.org/software/classpath/license.html.
*
* SPDX-License-Identifier: EPL-2.0 OR GPL-2.0 WITH Classpath-exception-2.0
********************************************************************************
"""

from qrisp.core import QuantumArray, QuantumVariable, x
from qrisp.qtypes import QuantumBool
from qrisp.environments import conjugate, control, custom_inversion, invert
from qrisp.alg_primitives import demux
from qrisp.core.gate_application_functions import mcx
from qrisp.jasp import check_for_tracing_mode, jrange, q_fori_loop, q_cond
import numpy as np
import jax.numpy as jnp


<<<<<<< HEAD
def qswitch(operand, case, case_function, method="auto", case_amount=None):
=======
def qswitch(operand, case, case_function, method="auto", inv = False):
>>>>>>> 84d854e5
    """
    Executes a switch - case statement distinguishing between a list of
    given in-place functions.


    Parameters
    ----------
    operand : :ref:`QuantumVariable`
        The argument on which the case function operates.
    case : :ref:`QuantumFloat`
        The index specifying which case should be executed.
    case_function : list[callable] or callable
        A list of functions, performing some in-place operation on ``operand``, or
        a function ``case_function(i, operand)`` performing some in-place operation on ``operand`` depending on a nonnegative integer index ``i`` specifying the case.
    method : str, optional
        The compilation method. Available are ``sequential``, ``parallel``, ``tree`` and ``auto``.
        ``parallel`` is exponentially fast but requires more temporary qubits. ``tree`` uses `balanced binaray trees <https://arxiv.org/pdf/2407.17966v1>`_.
        The default is ``auto``.
    case_amount : int or None
        Number of cases. If set to ``None``, the number is inferred automatically:
        - When ``case_function`` is a single function, the size of the case variable is used.
        - When ``case_function`` is a list of functions, the length of that list is used instead.

    Examples
    --------

    First, we consider the case where ``case_function`` is a **list of functions**:

    We create some sample functions:

    ::

        from qrisp import *

        def f0(x): x += 1
        def f1(x): inpl_mult(x, 3, treat_overflow = False)
        def f2(x): pass
        def f3(x): h(x[1])
        case_function_list = [f0, f1, f2, f3]

    Create operand and case variable:

    ::

        operand = QuantumFloat(4)
        operand[:] = 1
        case = QuantumFloat(2)
        h(case)

    Execute switch - case function:

    >>> qswitch(operand, case, case_function_list)

    Simulate:

    >>> print(multi_measurement([case, operand]))
    {(0, 2): 0.25, (1, 3): 0.25, (2, 1): 0.25, (3, 1): 0.125, (3, 3): 0.125}


    Second, we consider the case where ``case_function`` is a **function**:

    ::

        def case_function(i, qv):
            x(qv[i])

        operand = QuantumFloat(4)
        case = QuantumFloat(2)
        h(case)

        qswitch(operand, case, case_function)

    Simulate:

    >>> print(multi_measurement([case, operand]))
    {(0, 1): 0.25, (1, 2): 0.25, (2, 4): 0.25, (3, 8): 0.25}

    """
    
    def invert_inpl_function(func):
        def return_func(*args, **kwargs):
            with invert():
                res = func(*args, **kwargs)
            return res
        return return_func
    

    if callable(case_function):
        if case_amount == None:
            case_amount_int = 2**case.size
        else:
            case_amount_int = case_amount
        xrange = jrange
        if method == "auto":
            method = "tree"
            
        if inv:
            case_function = invert_inpl_function(case_function)

    else:
        
        if case_amount == None:
            case_amount_int = len(case_function)
        else:
            case_amount_int = case_amount

        # Extend case_function list by identity such that its size is 2*n (necessary for tree qswitch)
        # def identity(operand):
        #     pass

<<<<<<< HEAD
        # case_function.extend(
        #     [identity] * ((1 << ((case_amount - 1).bit_length())) - case_amount)
        # )
=======
        case_function.extend(
            [identity] * ((1 << ((case_amount - 1).bit_length())) - case_amount)
        )
        
        if inv:
            case_function = [invert_inpl_function(func) for func in case_function]
            
>>>>>>> 84d854e5

        xrange = range
        if method == "auto":
            if case_amount_int <= 4:
                method = "sequential"
            else:
                method = "tree"

    if method == "sequential":

        control_qbl = QuantumBool()

        for i in xrange(case_amount_int):
            with conjugate(mcx)(case, control_qbl, ctrl_state=i):
                with control(control_qbl):
                    if callable(case_function):
                        case_function(i, operand)
                    else:
                        case_function[i](operand)

        control_qbl.delete()

    elif method == "parallel":

        if check_for_tracing_mode():
            raise Exception(
                f"Compile method {method} for switch-case structure not available in tracing mode."
            )

        # Idea: Use demux function to move operand and enabling bool into QuantumArray
        # to execute cases in parallel.

        # This QuantumArray acts as an addressable QRAM via the demux function
        enable = QuantumArray(qtype=QuantumBool(), shape=(case_amount_int,))
        enable[0].flip()

        qa = QuantumArray(qtype=operand, shape=((case_amount_int,)))

        with conjugate(demux)(operand, case, qa, parallelize_qc=True):
            with conjugate(demux)(enable[0], case, enable, parallelize_qc=True):
                for i in range(case_amount_int):
                    with control(enable[i]):
                        if callable(case_function):
                            case_function(i, qa[i])
                        else:
                            case_function[i](qa[i])

        qa.delete()

        enable[0].flip()
        enable.delete()

    # Uses balanced binaray trees https://arxiv.org/pdf/2407.17966v1
    elif method == "tree":

        # Jasp mode
        if check_for_tracing_mode():
            xrange = jrange
            x_fori_loop = q_fori_loop
            x_cond = q_cond

            def bitwise_count_diff(a, b):
                return jnp.bitwise_count(jnp.bitwise_xor(a, b))

        # Normal mode
        else:
            xrange = range

            def x_fori_loop(lower, upper, body_fun, init_val):
                val = init_val
                for i in range(lower, upper):
                    val = body_fun(i, val)
                return val

            def x_cond(pred, true_fun, false_fun, *operands):
                if pred:
                    return true_fun(*operands)
                else:
                    return false_fun(*operands)

            def bitwise_count_diff(a, b):
                return np.bitwise_count(np.bitwise_xor(a, b))

        n = case.size

        def bounce(d: int, anc, ca, oper):
            with control(anc[d - 1]):
                x(anc[d])
            with control(anc[d]):
                x(anc[d + 1])
            with control(anc[d - 1]):
                with control(ca[n - 1 - d]):
                    x(anc[d + 1])

        def down(d: int, anc, ca, oper):
            with control(anc[d]):
                x(ca[n - 1 - d])
                with control(ca[n - 1 - d]):
                    x(anc[d + 1])
                x(ca[n - 1 - d])

        def up(d: int, anc, ca, oper):
            with control(anc[d]):
                with control(ca[n - 1 - d]):
                    x(anc[d + 1])

        # Function mode
        if callable(case_function):

            def leaf(d: int, anc, ca, oper, i):
                with control(anc[d + 1]):
                    case_function(i, oper)
                with control(anc[d]):
                    x(anc[d + 1])
                with control(anc[d + 1]):
                    case_function(i + 1, oper)

            def last_leaf(d: int, anc, ca, oper, i):
                with control(anc[d + 1]):
                    case_function(i, oper)

        # List mode
        elif isinstance(case_function, list):

            if len(case_function) % 2 != 0:
                def identity(_):
                    pass

                case_function.append(identity)

            if check_for_tracing_mode():

                def leaf(d: int, anc, ca, oper, i):
                    def apply_leaf(A, B):
                        with control(anc[d + 1]):
                            A(oper)
                        with control(anc[d]):
                            x(anc[d + 1])
                        with control(anc[d + 1]):
                            B(oper)

                    for j in range(0, len(case_function), 2):
                        q_cond(
                            j == i,
                            apply_leaf,
                            lambda a, b: None,
                            case_function[j],
                            case_function[j + 1],
                        )

            else:

                def leaf(d: int, anc, ca, oper, i):
                    with control(anc[d + 1]):
                        case_function[i](oper)
                    with control(anc[d]):
                        x(anc[d + 1])
                    with control(anc[d + 1]):
                        case_function[i + 1](oper)
            
            def last_leaf(d: int, anc, ca, oper, i):
                with control(anc[d + 1]):
                    case_function[case_amount_int-1](oper)

        else:
            raise TypeError(
                "Argument 'case_function' must be a list or a callable(i, x)"
            )

        def body_fun(pos, val):
            anc, ca, oper = val

            # Apply leaf
            leaf(n - 1, anc, ca, oper, 2 * pos)

            # Jump to next leaf
            q = bitwise_count_diff(pos, pos + 1)
            for j in xrange(0, q - 1, 1):
                up(n - j - 1, anc, ca, oper)
            bounce(n - q, anc, ca, oper)
            for j in xrange(0, q - 1, 1):
                down(n - (q - 1) + j, anc, ca, oper)

            return anc, ca, oper

        anc = QuantumVariable(n + 1)
        x(anc[0])

        # Go to first node
        for j in xrange(0, n, 1):
            down(j, anc, case, operand)

        # Perform leafs and jumps
        anc_, case, operand = x_fori_loop(
            0, -(-case_amount_int // 2) - 1, body_fun, (anc, case, operand)
        )

        # Perfrom last leaf
        x_cond(case_amount_int % 2 == 0,
               lambda: leaf(n - 1, anc, case, operand, case_amount_int - 2),
               lambda: last_leaf(n - 1, anc, case, operand, case_amount_int - 1))

        # Go back from last node
        diff = 2**n - case_amount_int
        for j in xrange(0, n, 1):
            up(n - j - 1, anc, case, operand)

            def bf():
                with control(anc[n-j-1]):
                    x(anc[n - j])
                return None

            x_cond((diff >> j) & 1, lambda: bf(), lambda: None)
            # The x cond applies:
            # if (diff >> j) & 1:
            #    with control(anc[n-j-1]):
            #        x(anc[n - j])

        x(anc[0])

        anc.delete()

    else:
        raise Exception(
            f"Don't know compile method {method} for switch-case structure."
        )

temp = qswitch.__doc__
qswitch = custom_inversion(qswitch)
qswitch.__doc__ = temp<|MERGE_RESOLUTION|>--- conflicted
+++ resolved
@@ -26,11 +26,7 @@
 import jax.numpy as jnp
 
 
-<<<<<<< HEAD
-def qswitch(operand, case, case_function, method="auto", case_amount=None):
-=======
-def qswitch(operand, case, case_function, method="auto", inv = False):
->>>>>>> 84d854e5
+def qswitch(operand, case, case_function, method="auto", case_amount=None, inv = False):
     """
     Executes a switch - case statement distinguishing between a list of
     given in-place functions.
@@ -141,19 +137,10 @@
         # def identity(operand):
         #     pass
 
-<<<<<<< HEAD
-        # case_function.extend(
-        #     [identity] * ((1 << ((case_amount - 1).bit_length())) - case_amount)
-        # )
-=======
-        case_function.extend(
-            [identity] * ((1 << ((case_amount - 1).bit_length())) - case_amount)
-        )
-        
+
         if inv:
             case_function = [invert_inpl_function(func) for func in case_function]
-            
->>>>>>> 84d854e5
+     
 
         xrange = range
         if method == "auto":
@@ -367,7 +354,7 @@
                 return None
 
             x_cond((diff >> j) & 1, lambda: bf(), lambda: None)
-            # The x cond applies:
+            # The cond applies:
             # if (diff >> j) & 1:
             #    with control(anc[n-j-1]):
             #        x(anc[n - j])
